--- conflicted
+++ resolved
@@ -67,9 +67,5 @@
 
 # Sub-dags to import
 include:
-<<<<<<< HEAD
-  - dag_open_numbers.yml
-  - dag_faostat.yml
-=======
   - dag_files/dag_open_numbers.yml
->>>>>>> 21f6e5a3
+  - dag_files/dag_faostat.yml